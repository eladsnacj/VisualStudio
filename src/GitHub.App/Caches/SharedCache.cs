--- conflicted
+++ resolved
@@ -1,4 +1,4 @@
-﻿using System;
+using System;
 using System.ComponentModel.Composition;
 using System.Reactive;
 using System.Reactive.Linq;
@@ -55,67 +55,7 @@
             return UserAccount.InvalidateObject<Uri>(enterpriseHostApiBaseUriCacheKey);
         }
 
-<<<<<<< HEAD
-        public IDisposable BindPropertyToCache<TSource, TProperty>(TSource source,
-            Expression<Func<TSource, TProperty>> property,
-            TProperty defaultValue)
-        {
-            return BindPropertyToCache(source, property, x => x, x => x, defaultValue);
-        }
-
-        public IDisposable BindPropertyToCache<TSource, TProperty, TCacheValue>(TSource source,
-            Expression<Func<TSource, TProperty>> property,
-            Func<TProperty, TCacheValue> mapToCache,
-            Func<TCacheValue, TProperty> mapFromCache,
-            TCacheValue defaultValue)
-        {
-            var propertyInfo = GetPropertyNameAndSetAction(property, source);
-            var propertySetter = propertyInfo.Item2;
-            propertySetter(mapFromCache(defaultValue));
-            var restoreCachedValue = new Action<TCacheValue>(value => propertySetter(mapFromCache(value)));
-
-            // TODO: We may want a way to preserve the cache key should we ever rename the property or type.
-            //       We could look for specific attributes to do this. But for now, let's not worry about it.
-
-            string cacheKey = "Application:" + typeof(TSource).Name + ":" + propertyInfo.Item1;
-            var propertyObservable = source.WhenAny(property, prop => prop.Value).Select(mapToCache);
-
-            return LocalMachine.GetObject<TCacheValue>(cacheKey)
-                .Catch(Observable.Return(defaultValue))
-                .SingleAsync()
-                .ObserveOn(RxApp.MainThreadScheduler)
-                .Subscribe(cachedValue =>
-                {
-                    restoreCachedValue(cachedValue);
-                    propertyObservable
-                        .Throttle(TimeSpan.FromSeconds(2), RxApp.TaskpoolScheduler)
-                        .SelectMany(width => LocalMachine.InsertObject(cacheKey, width))
-                        .Subscribe();
-                });
-        }
-
-        static Tuple<string, Action<TProperty>> GetPropertyNameAndSetAction<TSource, TProperty>(
-            Expression<Func<TSource, TProperty>> expression,
-            TSource source)
-        {
-            var member = expression.Body as MemberExpression;
-            Debug.Assert(member != null, "Expression should be a property and not method or some other thing.");
-            var property = member.Member as PropertyInfo;
-            Debug.Assert(property != null, "Expression should be a property and not field or some other thing.");
-            var propertySetterAction = new Action<TProperty>(value => property.SetValue(source, value));
-            return Tuple.Create(property.Name, propertySetterAction);
-        }
-
-
         bool disposed;
-=======
-        public void Dispose()
-        {
-            GC.SuppressFinalize(this);
-            Dispose(true);
-        }
-
->>>>>>> 52603248
         protected virtual void Dispose(bool disposing)
         {
             if (disposing)
