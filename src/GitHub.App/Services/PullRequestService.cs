using System;
using System.ComponentModel.Composition;
using System.IO;
using System.Linq;
using GitHub.Models;
using System.Reactive.Linq;
using Rothko;
using System.Text;
using System.Threading.Tasks;
using System.Reactive.Threading.Tasks;
using GitHub.Primitives;
using System.Text.RegularExpressions;
using System.Globalization;
using System.Reactive;
using System.Collections.Generic;
using LibGit2Sharp;
using PullRequest = Octokit.PullRequest;
using System.Diagnostics;

namespace GitHub.Services
{
    [NullGuard.NullGuard(NullGuard.ValidationFlags.None)]
    [Export(typeof(IPullRequestService))]
    [PartCreationPolicy(CreationPolicy.Shared)]
    public class PullRequestService : IPullRequestService
    {
        const string SettingCreatedByGHfVS = "created-by-ghfvs";
        const string SettingGHfVSPullRequest = "ghfvs-pr";

        static readonly Regex InvalidBranchCharsRegex = new Regex(@"[^0-9A-Za-z\-]", RegexOptions.ECMAScript);
        static readonly Regex BranchCapture = new Regex(@"branch\.(?<branch>.+)\.ghfvs-pr", RegexOptions.ECMAScript);

        static readonly string[] TemplatePaths = new[]
        {
            "PULL_REQUEST_TEMPLATE.md",
            "PULL_REQUEST_TEMPLATE",
            ".github\\PULL_REQUEST_TEMPLATE.md",
            ".github\\PULL_REQUEST_TEMPLATE",
        };

        readonly IGitClient gitClient;
        readonly IGitService gitService;
        readonly IOperatingSystem os;
        readonly IUsageTracker usageTracker;

        [ImportingConstructor]
        public PullRequestService(IGitClient gitClient, IGitService gitService, IOperatingSystem os, IUsageTracker usageTracker)
        {
            this.gitClient = gitClient;
            this.gitService = gitService;
            this.os = os;
            this.usageTracker = usageTracker;
        }

        public IObservable<IPullRequestModel> CreatePullRequest(IRepositoryHost host,
            ILocalRepositoryModel sourceRepository, IRepositoryModel targetRepository,
            IBranch sourceBranch, IBranch targetBranch,
            string title, string body
        )
        {
            Extensions.Guard.ArgumentNotNull(host, nameof(host));
            Extensions.Guard.ArgumentNotNull(sourceRepository, nameof(sourceRepository));
            Extensions.Guard.ArgumentNotNull(targetRepository, nameof(targetRepository));
            Extensions.Guard.ArgumentNotNull(sourceBranch, nameof(sourceBranch));
            Extensions.Guard.ArgumentNotNull(targetBranch, nameof(targetBranch));
            Extensions.Guard.ArgumentNotNull(title, nameof(title));
            Extensions.Guard.ArgumentNotNull(body, nameof(body));

            return PushAndCreatePR(host, sourceRepository, targetRepository, sourceBranch, targetBranch, title, body).ToObservable();
        }

        public IObservable<string> GetPullRequestTemplate(ILocalRepositoryModel repository)
        {
            Extensions.Guard.ArgumentNotNull(repository, nameof(repository));

            return Observable.Defer(() =>
            {
                var paths = TemplatePaths.Select(x => Path.Combine(repository.LocalPath, x));

                foreach (var path in paths)
                {
                    if (os.File.Exists(path))
                    {
                        try { return Observable.Return(os.File.ReadAllText(path, Encoding.UTF8)); } catch { }
                    }
                }
                return Observable.Empty<string>();
            });
        }

        public IObservable<bool> IsWorkingDirectoryClean(ILocalRepositoryModel repository)
        {
            var repo = gitService.GetRepository(repository.LocalPath);
            return Observable.Return(!repo.RetrieveStatus().IsDirty);
        }

        public IObservable<Unit> Pull(ILocalRepositoryModel repository)
        {
            return Observable.Defer(() =>
            {
                var repo = gitService.GetRepository(repository.LocalPath);
                return gitClient.Pull(repo).ToObservable();
            });
        }

        public IObservable<Unit> Push(ILocalRepositoryModel repository)
        {
            return Observable.Defer(() =>
            {
                var repo = gitService.GetRepository(repository.LocalPath);
                return gitClient.Push(repo, repo.Head.TrackedBranch.UpstreamBranchCanonicalName, repo.Head.Remote.Name).ToObservable();
            });
        }

        public IObservable<Unit> Checkout(ILocalRepositoryModel repository, IPullRequestModel pullRequest, string localBranchName)
        {
            return Observable.Defer(async () =>
            {
                var repo = gitService.GetRepository(repository.LocalPath);
                var existing = repo.Branches[localBranchName];

                if (existing != null)
                {
                    await gitClient.Checkout(repo, localBranchName);
                }
                else if (repository.CloneUrl.ToRepositoryUrl() == pullRequest.Head.RepositoryCloneUrl.ToRepositoryUrl())
                {
                    await gitClient.Fetch(repo, "origin");
                    await gitClient.Checkout(repo, localBranchName);
                }
                else
                {
                    var refSpec = $"{pullRequest.Head.Ref}:{localBranchName}";
                    var prConfigKey = $"branch.{localBranchName}.{SettingGHfVSPullRequest}";
                    var remoteName = await CreateRemote(repo, pullRequest.Head.RepositoryCloneUrl);

                    await gitClient.Fetch(repo, remoteName);
                    await gitClient.Fetch(repo, remoteName, new[] { refSpec });
                    await gitClient.Checkout(repo, localBranchName);
                    await gitClient.SetTrackingBranch(repo, localBranchName, $"refs/remotes/{remoteName}/{pullRequest.Head.Ref}");
                    await gitClient.SetConfig(repo, prConfigKey, pullRequest.Number.ToString());
                }

                return Observable.Return(Unit.Default);
            });
        }

        public IObservable<string> GetDefaultLocalBranchName(ILocalRepositoryModel repository, int pullRequestNumber, string pullRequestTitle)
        {
            return Observable.Defer(() =>
            {
                var initial = "pr/" + pullRequestNumber + "-" + GetSafeBranchName(pullRequestTitle);
                var current = initial;
                var repo = gitService.GetRepository(repository.LocalPath);
                var index = 2;

                while (repo.Branches[current] != null)
                {
                    current = initial + '-' + index++;
                }

                return Observable.Return(current);
            });
        }

        public IObservable<BranchTrackingDetails> CalculateHistoryDivergence(ILocalRepositoryModel repository, int pullRequestNumber)
        {
            return Observable.Defer(async () =>
            {
                var repo = gitService.GetRepository(repository.LocalPath);
                await gitClient.Fetch(repo, repo.Head.Remote.Name);
                return Observable.Return(repo.Head.TrackingDetails);
            });
        }

        public IObservable<TreeChanges> GetTreeChanges(ILocalRepositoryModel repository, IPullRequestModel pullRequest)
        {
            return Observable.Defer(async () =>
            {
                var repo = gitService.GetRepository(repository.LocalPath);
                await gitClient.Fetch(repo, "origin");
                var changes = await gitClient.Compare(repo, pullRequest.Base.Sha, pullRequest.Head.Sha, detectRenames: true);
                return Observable.Return(changes);
            });
        }

        public IObservable<IBranch> GetLocalBranches(ILocalRepositoryModel repository, IPullRequestModel pullRequest)
        {
            return Observable.Defer(() =>
            {
                var repo = gitService.GetRepository(repository.LocalPath);
                var result = GetLocalBranchesInternal(repository, repo, pullRequest).Select(x => new BranchModel(x, repository));
                return result.ToObservable();
            });
        }

        public bool IsPullRequestFromFork(ILocalRepositoryModel repository, IPullRequestModel pullRequest)
        {
            return pullRequest.Head.RepositoryCloneUrl?.ToRepositoryUrl() != repository.CloneUrl.ToRepositoryUrl();
        }

        public IObservable<Unit> SwitchToBranch(ILocalRepositoryModel repository, IPullRequestModel pullRequest)
        {
            return Observable.Defer(async () =>
            {
                var repo = gitService.GetRepository(repository.LocalPath);
                var branchName = GetLocalBranchesInternal(repository, repo, pullRequest).FirstOrDefault();

                Debug.Assert(branchName != null, "PullRequestService.SwitchToBranch called but no local branch found.");

                if (branchName != null)
                {
                    await gitClient.Fetch(repo, "origin");

                    var branch = repo.Branches[branchName];

                    if (branch == null)
                    {
                        var trackedBranchName = $"refs/remotes/origin/" + branchName;
                        var trackedBranch = repo.Branches[trackedBranchName];

                        if (trackedBranch != null)
                        {
                            branch = repo.CreateBranch(branchName, trackedBranch.Tip);
                            await gitClient.SetTrackingBranch(repo, branchName, trackedBranchName);
                        }
                        else
                        {
                            throw new InvalidOperationException($"Could not find branch '{trackedBranchName}'.");
                        }
                    }

                    await gitClient.Checkout(repo, branchName);
                }

                return Observable.Empty<Unit>();
            });
        }

        public IObservable<Unit> UnmarkLocalBranch(ILocalRepositoryModel repository)
        {
            return Observable.Defer(async () =>
            {
                var repo = gitService.GetRepository(repository.LocalPath);
                var configKey = $"branch.{repo.Head.FriendlyName}.ghfvs-pr";
                await gitClient.UnsetConfig(repo, configKey);
                return Observable.Return(Unit.Default);
            });
        }

        public IObservable<string> ExtractFile(
            ILocalRepositoryModel repository,
            IModelService modelService,
            string commitSha,
            string fileName,
            string fileSha)
        {
            return Observable.Defer(async () =>
            {
                var repo = gitService.GetRepository(repository.LocalPath);
                await gitClient.Fetch(repo, "origin");
                var result = await gitClient.ExtractFile(repo, commitSha, fileName) ??
                             await modelService.GetFileContents(repository, commitSha, fileName, fileSha);
                return Observable.Return(result);
            });
        }

        public IObservable<Tuple<string, string>> ExtractDiffFiles(
            ILocalRepositoryModel repository,
            IModelService modelService,
            IPullRequestModel pullRequest,
            string fileName,
            string fileSha)
        {
            return Observable.Defer(async () =>
            {
                var repo = gitService.GetRepository(repository.LocalPath);
                await gitClient.Fetch(repo, "origin");

                // The left file is the target of the PR so this should already be fetched.
                var left = await gitClient.ExtractFile(repo, pullRequest.Base.Sha, fileName);

                // The right file - if it comes from a fork - may not be fetched so fall back to
                // getting the file contents from the model service.
                var right = await gitClient.ExtractFile(repo, pullRequest.Head.Sha, fileName) ??
                            await modelService.GetFileContents(repository, pullRequest.Head.Sha, fileName, fileSha);
                return Observable.Return(Tuple.Create(left, right));
            });
        }

<<<<<<< HEAD
        private async Task<string> ExtractFile(
            ILocalRepositoryModel repository,
            IRepository repo,
            IModelService modelService,
            string commitSha,
            string fileName,
            string fileSha)
        {
            return await gitClient.ExtractFile(repo, commitSha, fileName) ??
                   await modelService.GetFileContents(repository, commitSha, fileName, fileSha);
=======
        public IObservable<Unit> RemoteUnusedRemotes(ILocalRepositoryModel repository)
        {
            return Observable.Defer(async () =>
            {
                var repo = gitService.GetRepository(repository.LocalPath);
                var usedRemotes = new HashSet<string>(
                    repo.Branches
                        .Where(x => !x.IsRemote && x.Remote != null)
                        .Select(x => x.Remote?.Name));

                foreach (var remote in repo.Network.Remotes)
                {
                    var key = $"remote.{remote.Name}.{SettingCreatedByGHfVS}";
                    var createdByUs = await gitClient.GetConfig<bool>(repo, key);

                    if (createdByUs && !usedRemotes.Contains(remote.Name))
                    {
                        repo.Network.Remotes.Remove(remote.Name);
                    }
                }

                return Observable.Return(Unit.Default);
            });
        }

        async Task<string> CreateRemote(IRepository repo, UriString cloneUri)
        {
            foreach (var remote in repo.Network.Remotes)
            {
                if (remote.Url == cloneUri)
                {
                    return remote.Name;
                }
            }

            var remoteName = CreateUniqueRemoteName(repo, cloneUri.Owner);
            await gitClient.SetRemote(repo, remoteName, new Uri(cloneUri));
            await gitClient.SetConfig(repo, $"remote.{remoteName}.{SettingCreatedByGHfVS}", "true");
            return remoteName;
        }

        string CreateUniqueRemoteName(IRepository repo, string name)
        {
            var uniqueName = name;
            var number = 1;

            while (repo.Network.Remotes[uniqueName] != null)
            {
                uniqueName = name + number++;
            }

            return uniqueName;
>>>>>>> 4f157f51
        }

        IEnumerable<string> GetLocalBranchesInternal(
            ILocalRepositoryModel localRepository,
            IRepository repository,
            IPullRequestModel pullRequest)
        {
            if (!IsPullRequestFromFork(localRepository, pullRequest))
            {
                return new[] { pullRequest.Head.Ref };
            }
            else
            {
                var pr = pullRequest.Number.ToString(CultureInfo.InvariantCulture);
                return repository.Config
                    .Select(x => new { Branch = BranchCapture.Match(x.Key).Groups["branch"].Value, Value = x.Value })
                    .Where(x => !string.IsNullOrWhiteSpace(x.Branch) && x.Value == pr)
                    .Select(x => x.Branch);
            }
        }

        async Task<IPullRequestModel> PushAndCreatePR(IRepositoryHost host,
            ILocalRepositoryModel sourceRepository, IRepositoryModel targetRepository,
            IBranch sourceBranch, IBranch targetBranch,
            string title, string body)
        {
            var repo = await Task.Run(() => gitService.GetRepository(sourceRepository.LocalPath));
            var remote = await gitClient.GetHttpRemote(repo, "origin");
            await gitClient.Push(repo, sourceBranch.Name, remote.Name);

            if (!repo.Branches[sourceBranch.Name].IsTracking)
                await gitClient.SetTrackingBranch(repo, sourceBranch.Name, remote.Name);

            // delay things a bit to avoid a race between pushing a new branch and creating a PR on it
            if (!Splat.ModeDetector.Current.InUnitTestRunner().GetValueOrDefault())
                await Task.Delay(TimeSpan.FromSeconds(5));

            var ret = await host.ModelService.CreatePullRequest(sourceRepository, targetRepository, sourceBranch, targetBranch, title, body);
            await usageTracker.IncrementUpstreamPullRequestCount();
            return ret;
        }

        static string GetSafeBranchName(string name)
        {
            var before = InvalidBranchCharsRegex.Replace(name, "-").TrimEnd('-');

            for (;;)
            {
                string after = before.Replace("--", "-");

                if (after == before)
                {
                    return before.ToLower(CultureInfo.CurrentCulture);
                }

                before = after;
            }
        }
    }
}<|MERGE_RESOLUTION|>--- conflicted
+++ resolved
@@ -288,7 +288,6 @@
             });
         }
 
-<<<<<<< HEAD
         private async Task<string> ExtractFile(
             ILocalRepositoryModel repository,
             IRepository repo,
@@ -299,7 +298,8 @@
         {
             return await gitClient.ExtractFile(repo, commitSha, fileName) ??
                    await modelService.GetFileContents(repository, commitSha, fileName, fileSha);
-=======
+        }
+
         public IObservable<Unit> RemoteUnusedRemotes(ILocalRepositoryModel repository)
         {
             return Observable.Defer(async () =>
@@ -352,7 +352,6 @@
             }
 
             return uniqueName;
->>>>>>> 4f157f51
         }
 
         IEnumerable<string> GetLocalBranchesInternal(
