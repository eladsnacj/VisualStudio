--- conflicted
+++ resolved
@@ -14,11 +14,6 @@
 using GitHub.Primitives;
 using GitHub.Services;
 using GitHub.Validation;
-<<<<<<< HEAD
-using NullGuard;
-=======
-using NLog;
->>>>>>> 91e349dd
 using ReactiveUI;
 using Serilog;
 
@@ -54,12 +49,7 @@
             {
                 if (ex.IsCriticalException()) return;
 
-<<<<<<< HEAD
                 log.Information(ex, "Error logging into '{BaseUri}' as '{UsernameOrEmail}'", BaseUri, UsernameOrEmail);
-=======
-                log.Info(string.Format(CultureInfo.InvariantCulture, "Error logging into '{0}' as '{1}'", BaseUri, UsernameOrEmail), ex);
-
->>>>>>> 91e349dd
                 if (ex is Octokit.ForbiddenException)
                 {
                     Error = new UserError(Resources.LoginFailedForbiddenMessage, ex.Message);
