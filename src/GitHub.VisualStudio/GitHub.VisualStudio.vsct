﻿<?xml version="1.0" encoding="utf-8"?>
<CommandTable
  xmlns="http://schemas.microsoft.com/VisualStudio/2005-10-18/CommandTable"
  xmlns:xs="http://www.w3.org/2001/XMLSchema">

  <!--  This is the file that defines the actual layout and type of the commands.
        It is divided in different sections (e.g. command definition, command
        placement, ...), with each defining a specific set of properties.
        See the comment before each section for more details about how to
        use it. -->

  <!--  The VSCT compiler (the tool that translates this file into the binary 
        format that VisualStudio will consume) has the ability to run a preprocessor 
        on the vsct file; this preprocessor is (usually) the C++ preprocessor, so 
        it is possible to define includes and macros with the same syntax used 
        in C++ files. Using this ability of the compiler here, we include some files 
        defining some of the constants that we will use inside the file. -->

  <!--This is the file that defines the IDs for all the commands exposed by VisualStudio. -->
  <Extern href="stdidcmd.h"/>

  <!--This header contains the command ids for the menus provided by the shell. -->
  <Extern href="vsshlids.h"/>

  <!--The Commands section is where we the commands, menus and menu groups are defined.
      This section uses a Guid to identify the package that provides the command defined inside it. -->
  <Commands package="guidGitHubPkg">
    <Groups>
      <Group guid="guidGitHubCmdSet" id="idGitHubMenuGroup" priority="0x0500">
        <Parent guid="guidManageConnections" id="idManageConnections" />
      </Group>

      <Group guid="guidGitHubToolbarCmdSet" id="idGitHubToolbarMenuGroup" priority="0x0500">
        <Parent guid="guidGitHubToolbarCmdSet" id="idGitHubToolbar" />
      </Group>

      <Group guid="guidGitHubToolbarCmdSet" id="idGitHubToolbarMenuGroup1" priority="0x0501">
        <Parent guid="guidGitHubToolbarCmdSet" id="idGitHubToolbar" />
      </Group>

<<<<<<< HEAD
      <Group guid="guidCreateGistCommandPackageCmdSet" id="GistContextMenuGroup" priority="0x0600">
        <Parent guid="guidSHLMainMenu" id="IDM_VS_CTXT_CODEWIN"/>
      </Group>
=======
      <Group guid="guidContextMenuSet" id="idContextMenuGroup">
      </Group>

>>>>>>> 6e4c0f7c
    </Groups>

    <Menus>
      <Menu guid="guidGitHubToolbarCmdSet" id="idGitHubToolbar" priority="0x0000" type="ToolWindowToolbar">
        <Strings>
          <ButtonText>WindowToolBar</ButtonText>
          <CommandName>Window Toolbar</CommandName>
        </Strings>
      </Menu>

    </Menus>
    
    <!--Buttons section. -->
    <!--This section defines the elements the user can interact with, like a menu command or a button 
        or combo box in a toolbar. -->
    <Buttons>
     <!--To define a menu group you have to specify its ID, the parent menu and its display priority. 
          The command is visible and enabled by default. If you need to change the visibility, status, etc, you can use
          the CommandFlag node.
          You can add more than one CommandFlag node e.g.:
              <CommandFlag>DefaultInvisible</CommandFlag>
              <CommandFlag>DynamicVisibility</CommandFlag>
          If you do not want an image next to your command, remove the Icon node /> -->

      <Button guid="guidGitHubCmdSet" id="addConnectionCommand" priority="0x0100" type="Button">
        <Parent guid="guidGitHubCmdSet" id="idGitHubMenuGroup" />
        <Icon guid="guidImages" id="logo" />
        <CommandFlag>IconIsMoniker</CommandFlag>
        <Strings>
          <ButtonText>&amp;Connect to GitHub</ButtonText>
        </Strings>
      </Button>

      <Button guid="guidGitHubCmdSet" id="showGitHubPaneCommand" priority="0x0100" type="Button">
        <Parent guid="guidSHLMainMenu" id="IDG_VS_WNDO_OTRWNDWS1" />
        <Icon guid="guidImages" id="logo" />
        <CommandFlag>IconIsMoniker</CommandFlag>
        <Strings>
          <ButtonText>GitHub</ButtonText>
        </Strings>
      </Button>

      <!--- Toolbar buttons -->
      <Button guid="guidGitHubToolbarCmdSet" id="backCommand" priority="0x0100" type="Button">
        <Parent guid="guidGitHubToolbarCmdSet" id="idGitHubToolbarMenuGroup" />
        <Icon guid="guidImages" id="arrow_left" />
        <CommandFlag>IconIsMoniker</CommandFlag>
        <Strings>
          <ButtonText></ButtonText>
        </Strings>
      </Button>

      <Button guid="guidGitHubToolbarCmdSet" id="forwardCommand" priority="0x0101" type="Button">
        <Parent guid="guidGitHubToolbarCmdSet" id="idGitHubToolbarMenuGroup" />
        <Icon guid="guidImages" id="arrow_right" />
        <CommandFlag>IconIsMoniker</CommandFlag>
        <Strings>
          <ButtonText></ButtonText>
        </Strings>
      </Button>

      <Button guid="guidGitHubToolbarCmdSet" id="pullRequestCommand" priority="0x0102" type="Button">
        <Parent guid="guidGitHubToolbarCmdSet" id="idGitHubToolbarMenuGroup" />
        <Icon guid="guidImages" id="pullrequest" />
        <CommandFlag>IconIsMoniker</CommandFlag>
        <Strings>
          <ButtonText></ButtonText>
        </Strings>
      </Button>

      <Button guid="guidGitHubToolbarCmdSet" id="refreshCommand" priority="0x0110" type="Button">
        <Parent guid="guidGitHubToolbarCmdSet" id="idGitHubToolbarMenuGroup1" />
        <Icon guid="guidImages" id="refresh" />
        <CommandFlag>IconIsMoniker</CommandFlag>
        <Strings>
          <ButtonText></ButtonText>
        </Strings>
      </Button>

        <Button guid="guidCreateGistCommandPackageCmdSet" id="CreateGistCommandId" priority="0x0100" type="Button">
            <Parent guid="guidCreateGistCommandPackageCmdSet" id="GistContextMenuGroup" />
            <Strings>
                <ButtonText>Create a GitHub Gist</ButtonText>
            </Strings>
        </Button>
    </Buttons>

  </Commands>

  <CommandPlacements>
    <CommandPlacement guid="guidContextMenuSet" id="idContextMenuGroup" priority="0x1000">
      <Parent guid="GUID_XAML_EDITOR" id="ID_XAML_CTXT"/>
    </CommandPlacement>

    <CommandPlacement guid="guidContextMenuSet" id="idContextMenuGroup" priority="0x1000">
      <Parent guid="GUID_HTML_EDITOR" id="ID_HTML_CTXT"/>
    </CommandPlacement>

    <CommandPlacement guid="guidContextMenuSet" id="idContextMenuGroup" priority="0x1000">
      <Parent guid="GUID_HTML_EDITOR" id="ID_JS_CTXT"/>
    </CommandPlacement>

    <CommandPlacement guid="guidContextMenuSet" id="idContextMenuGroup" priority="0x1000">
      <Parent guid="guidSHLMainMenu" id="IDM_VS_CTXT_CODEWIN"/>
    </CommandPlacement>
  </CommandPlacements>
    
  <Symbols>
    <!-- This is the package guid. -->
    <GuidSymbol name="guidGitHubPkg" value="{c3d3dc68-c977-411f-b3e8-03b0dccf7dfc}" />

    <!-- This is the guid used to group the menu commands together -->
    <GuidSymbol name="guidGitHubCmdSet" value="{c4c91892-8881-4588-a5d9-b41e8f540f5a}">
      <IDSymbol name="GitHubMenu" value="0x1010"/>
      <IDSymbol name="idGitHubMenuGroup" value="0x1020"/>
      <IDSymbol name="addConnectionCommand" value="0x110"/>
      <IDSymbol name="showGitHubPaneCommand" value="0x200"/>
    </GuidSymbol>

    <!-- This is the Manage Connections menu -->
    <GuidSymbol name="guidManageConnections" value="{0A014553-A0AA-46DD-8D6B-B8E3178CA435}">
      <IDSymbol name="idManageConnections" value="0x1009"/>
    </GuidSymbol>

    <!-- This is the guid used to group the menu commands together -->
    <GuidSymbol name="guidCreateGistCommandPackageCmdSet" value="{D265E7EB-F3FC-411D-B4DC-1C6AD9264C4B}">
        <IDSymbol name="GistContextMenuGroup" value="0x1020" />
        <IDSymbol name="CreateGistCommandId" value="0x0400" />
    </GuidSymbol>
    
    <GuidSymbol name="guidImages" value="{27841f47-070a-46d6-90be-a5cbbfc724ac}" >
      <IDSymbol name="logo" value="1" />
      <IDSymbol name="arrow_left" value="2" />
      <IDSymbol name="arrow_right" value="3" />
      <IDSymbol name="refresh" value="4" />
      <IDSymbol name="pullrequest" value="5" />
    </GuidSymbol>

    <GuidSymbol name="guidGitHubToolbarCmdSet" value="{C5F1193E-F300-41B3-B4C4-5A703DD3C1C6}">
      <IDSymbol name="idGitHubToolbarMenuGroup" value="0x1110" />
      <IDSymbol name="idGitHubToolbarMenuGroup1" value="0x1111" />
      <IDSymbol name="idGitHubToolbar" value="0x1120" />
      <IDSymbol name="backCommand" value="0x300" />
      <IDSymbol name="forwardCommand" value="0x301" />
      <IDSymbol name="refreshCommand" value="0x302" />
      <IDSymbol name="pullRequestCommand" value="0x310" />
    </GuidSymbol>

    <GuidSymbol name="guidContextMenuSet" value="{31057D08-8C3C-4C5B-9F91-8682EA08EC27}">
      <IDSymbol name="idContextMenuGroup" value="0x1010" />
    </GuidSymbol>

    <GuidSymbol name="GUID_XAML_EDITOR" value="{4C87B692-1202-46AA-B64C-EF01FAEC53DA}">
      <IDSymbol name="ID_XAML_CTXT" value="259"/>
    </GuidSymbol>

    <GuidSymbol name="GUID_HTML_EDITOR" value="{D7E8C5E1-BDB8-11D0-9C88-0000F8040A53}">
      <IDSymbol name="ID_HTML_CTXT" value="51"/>
      <IDSymbol name="ID_JS_CTXT" value="52"/>
    </GuidSymbol>

  </Symbols>

</CommandTable><|MERGE_RESOLUTION|>--- conflicted
+++ resolved
@@ -38,15 +38,12 @@
         <Parent guid="guidGitHubToolbarCmdSet" id="idGitHubToolbar" />
       </Group>
 
-<<<<<<< HEAD
+      <Group guid="guidContextMenuSet" id="idContextMenuGroup">
+      </Group>
+
       <Group guid="guidCreateGistCommandPackageCmdSet" id="GistContextMenuGroup" priority="0x0600">
         <Parent guid="guidSHLMainMenu" id="IDM_VS_CTXT_CODEWIN"/>
       </Group>
-=======
-      <Group guid="guidContextMenuSet" id="idContextMenuGroup">
-      </Group>
-
->>>>>>> 6e4c0f7c
     </Groups>
 
     <Menus>
