﻿<?xml version="1.0" encoding="utf-8"?>
<CommandTable
  xmlns="http://schemas.microsoft.com/VisualStudio/2005-10-18/CommandTable"
  xmlns:xs="http://www.w3.org/2001/XMLSchema">

  <!--  This is the file that defines the actual layout and type of the commands.
        It is divided in different sections (e.g. command definition, command
        placement, ...), with each defining a specific set of properties.
        See the comment before each section for more details about how to
        use it. -->

  <!--  The VSCT compiler (the tool that translates this file into the binary 
        format that VisualStudio will consume) has the ability to run a preprocessor 
        on the vsct file; this preprocessor is (usually) the C++ preprocessor, so 
        it is possible to define includes and macros with the same syntax used 
        in C++ files. Using this ability of the compiler here, we include some files 
        defining some of the constants that we will use inside the file. -->

  <!--This is the file that defines the IDs for all the commands exposed by VisualStudio. -->
  <Extern href="stdidcmd.h"/>

  <!--This header contains the command ids for the menus provided by the shell. -->
  <Extern href="vsshlids.h"/>

  <!--The Commands section is where we the commands, menus and menu groups are defined.
      This section uses a Guid to identify the package that provides the command defined inside it. -->
  <Commands package="guidGitHubPkg">
    <Groups>
      <Group guid="guidGitHubCmdSet" id="idGitHubMenuGroup" priority="0x0500">
        <Parent guid="guidManageConnections" id="idManageConnections" />
      </Group>

      <Group guid="guidGitHubToolbarCmdSet" id="idGitHubToolbarMenuGroup" priority="0x0500">
        <Parent guid="guidGitHubToolbarCmdSet" id="idGitHubToolbar" />
      </Group>

      <Group guid="guidGitHubToolbarCmdSet" id="idGitHubToolbarMenuGroup1" priority="0x0501">
        <Parent guid="guidGitHubToolbarCmdSet" id="idGitHubToolbar" />
      </Group>

      <Group guid="guidGitHubToolbarCmdSet" id="idGitHubToolbarHelpMenuGroup" priority="0x0502">
        <Parent guid="guidGitHubToolbarCmdSet" id="idGitHubToolbar" />
      </Group>

      <Group guid="guidContextMenuSet" id="idGitHubContextMenuGroup">
      </Group>

      <Group guid="guidContextMenuSet" id="idGitHubContextSubMenuGroup" priority="0x0000">
        <Parent guid="guidContextMenuSet" id="idGitHubContextMenu"/>
      </Group>

    </Groups>

    <Menus>
      <Menu guid="guidGitHubToolbarCmdSet" id="idGitHubToolbar" priority="0x0000" type="ToolWindowToolbar">
        <Strings>
          <ButtonText>WindowToolBar</ButtonText>
          <CommandName>Window Toolbar</CommandName>
        </Strings>
      </Menu>

      <Menu guid="guidContextMenuSet" id="idGitHubContextMenu" priority="0x200" type="Menu">
        <Parent guid="guidContextMenuSet" id="idGitHubContextMenuGroup" />
        <Strings>
          <ButtonText>GitHub</ButtonText>
          <CommandName>GitHub</CommandName>
        </Strings>
      </Menu>

    </Menus>

    <!-- Parenting of buttons is done in the CommandPlacements section -->
    <Buttons>

      <Button guid="guidGitHubCmdSet" id="addConnectionCommand" type="Button">
        <Icon guid="guidImages" id="logo" />
        <CommandFlag>IconIsMoniker</CommandFlag>
        <Strings>
          <ButtonText>&amp;Connect to GitHub</ButtonText>
          <CanonicalName>.GitHub.ConnectToGitHub</CanonicalName>
          <LocCanonicalName>.GitHub.ConnectToGitHub</LocCanonicalName>
        </Strings>
      </Button>

      <Button guid="guidGitHubCmdSet" id="showGitHubPaneCommand" type="Button">
        <Icon guid="guidImages" id="logo" />
        <CommandFlag>IconIsMoniker</CommandFlag>
        <Strings>
          <ButtonText>GitHub</ButtonText>
          <CanonicalName>.GitHub.ShowGitHubPane</CanonicalName>
          <LocCanonicalName>.GitHub.ShowGitHubPane</LocCanonicalName>
        </Strings>
      </Button>

      <Button guid="guidGitHubCmdSet" id="showCurrentPullRequestCommand" type="Button">
        <Icon guid="guidImages" id="logo" />
        <CommandFlag>IconIsMoniker</CommandFlag>
        <Strings>
          <ButtonText>Show Current Pull Request</ButtonText>
          <CanonicalName>.GitHub.ShowCurrentPullRequest</CanonicalName>
          <LocCanonicalName>.GitHub.ShowCurrentPullRequest</LocCanonicalName>
        </Strings>
      </Button>

      <Button guid="guidGitHubCmdSet" id="syncSubmodulesCommand" type="Button">
        <Icon guid="guidImages" id="logo" />
        <CommandFlag>IconIsMoniker</CommandFlag>
        <Strings>
          <ButtonText>Sync Submodules</ButtonText>
          <CanonicalName>.GitHub.SyncSubmodules</CanonicalName>
          <LocCanonicalName>.GitHub.SyncSubmodules</LocCanonicalName>
        </Strings>
      </Button>

      <!--- Toolbar buttons -->
      <Button guid="guidGitHubToolbarCmdSet" id="backCommand" type="Button">
        <Icon guid="guidImages" id="arrow_left" />
        <CommandFlag>IconIsMoniker</CommandFlag>
        <CommandFlag>DefaultDisabled</CommandFlag>
        <Strings>
          <ButtonText>Back</ButtonText>
          <CanonicalName>.GitHub.Back</CanonicalName>
          <LocCanonicalName>.GitHub.Back</LocCanonicalName>
        </Strings>
      </Button>

      <Button guid="guidGitHubToolbarCmdSet" id="forwardCommand" type="Button">
        <Icon guid="guidImages" id="arrow_right" />
        <CommandFlag>IconIsMoniker</CommandFlag>
        <CommandFlag>DefaultDisabled</CommandFlag>
        <Strings>
          <ButtonText>Forward</ButtonText>
          <CanonicalName>.GitHub.Forward</CanonicalName>
          <LocCanonicalName>.GitHub.Forward</LocCanonicalName>
        </Strings>
      </Button>

      <Button guid="guidGitHubToolbarCmdSet" id="pullRequestCommand" type="Button">
        <Icon guid="guidImages" id="pullrequest" />
        <CommandFlag>IconIsMoniker</CommandFlag>
        <CommandFlag>DefaultDisabled</CommandFlag>
        <Strings>
          <ButtonText>Pull Requests</ButtonText>
          <CanonicalName>.GitHub.PullRequests</CanonicalName>
          <LocCanonicalName>.GitHub.PullRequests</LocCanonicalName>
        </Strings>
      </Button>

      <Button guid="guidGitHubToolbarCmdSet" id="refreshCommand" type="Button">
        <Icon guid="guidImages" id="refresh" />
        <CommandFlag>IconIsMoniker</CommandFlag>
        <CommandFlag>DefaultDisabled</CommandFlag>
        <Strings>
          <ButtonText>Refresh</ButtonText>
          <CanonicalName>.GitHub.Refresh</CanonicalName>
          <LocCanonicalName>.GitHub.Refresh</LocCanonicalName>
        </Strings>
      </Button>

      <Button guid="guidGitHubToolbarCmdSet" id="githubCommand" type="Button">
        <Icon guid="guidImages" id="logo_toolbar" />
        <CommandFlag>IconIsMoniker</CommandFlag>
        <CommandFlag>DefaultDisabled</CommandFlag>
        <Strings>
          <ButtonText>View on GitHub</ButtonText>
          <CanonicalName>.GitHub.ViewOnGitHub</CanonicalName>
          <LocCanonicalName>.GitHub.ViewOnGitHub</LocCanonicalName>
        </Strings>
      </Button>

      <Button guid="guidGitHubToolbarCmdSet" id="helpCommand" type="Button">
        <Icon guid="guidImages" id="question" />
        <CommandFlag>IconIsMoniker</CommandFlag>
        <Strings>
          <ButtonText>Help</ButtonText>
          <CanonicalName>.GitHub.Help</CanonicalName>
          <LocCanonicalName>.GitHub.Help</LocCanonicalName>
        </Strings>
      </Button>

      <Button guid="guidContextMenuSet" id="idCreateGistCommand" priority="0x0100" type="Button">
        <Icon guid="guidImages" id="logo" />
        <CommandFlag>IconIsMoniker</CommandFlag>
        <CommandFlag>DefaultInvisible</CommandFlag>
        <CommandFlag>DynamicVisibility</CommandFlag>
        <Strings>
          <ButtonText>Create a GitHub Gist</ButtonText>
          <CanonicalName>.GitHub.CreateGist</CanonicalName>
          <LocCanonicalName>.GitHub.CreateGist</LocCanonicalName>
        </Strings>
      </Button>

      <Button guid="guidContextMenuSet" id="openLinkCommand" type="Button">
        <Icon guid="guidImages" id="link_external" />
        <CommandFlag>IconIsMoniker</CommandFlag>
        <CommandFlag>DefaultInvisible</CommandFlag>
        <CommandFlag>DynamicVisibility</CommandFlag>
        <Strings>
          <ButtonText>Open on GitHub</ButtonText>
          <CanonicalName>.GitHub.OpenLink</CanonicalName>
          <LocCanonicalName>.GitHub.OpenLink</LocCanonicalName>
        </Strings>
      </Button>

      <Button guid="guidContextMenuSet" id="copyLinkCommand" type="Button">
        <Icon guid="guidImages" id="clippy" />
        <CommandFlag>IconIsMoniker</CommandFlag>
        <CommandFlag>DefaultInvisible</CommandFlag>
        <CommandFlag>DynamicVisibility</CommandFlag>
        <Strings>
          <ButtonText>Copy link to clipboard</ButtonText>
          <CanonicalName>.GitHub.CopyLink</CanonicalName>
          <LocCanonicalName>.GitHub.CopyLink</LocCanonicalName>
        </Strings>
      </Button>

      <Button guid="guidContextMenuSet" id="idBlameCommand" type="Button">
        <Icon guid="guidImages" id="link_external" />
        <CommandFlag>IconIsMoniker</CommandFlag>
        <CommandFlag>DefaultInvisible</CommandFlag>
        <CommandFlag>DynamicVisibility</CommandFlag>
        <Strings>
          <ButtonText>Blame</ButtonText>
          <CanonicalName>.GitHub.Blame</CanonicalName>
          <LocCanonicalName>.GitHub.Blame</LocCanonicalName>
        </Strings>
      </Button>

      <Button guid="guidContextMenuSet" id="openFileInSolutionCommand" type="Button">
        <Icon guid="guidImages" id="pullrequest" />
        <CommandFlag>IconIsMoniker</CommandFlag>
        <CommandFlag>DefaultInvisible</CommandFlag>
        <CommandFlag>DynamicVisibility</CommandFlag>
        <CommandFlag>TextChanges</CommandFlag>
        <Strings>
<<<<<<< HEAD
          <ButtonText>Go To Solution/PR File</ButtonText>
=======
          <ButtonText>Open File in Solution</ButtonText>
          <CanonicalName>.GitHub.OpenFileInSolution</CanonicalName>
          <LocCanonicalName>.GitHub.OpenFileInSolution</LocCanonicalName>
>>>>>>> d6e8c223
        </Strings>
      </Button>

    </Buttons>

  </Commands>

  <CommandPlacements>

    <!-- context menu -->
    <CommandPlacement guid="guidContextMenuSet" id="idGitHubContextMenuGroup" priority="0x1000">
      <Parent guid="GUID_XAML_EDITOR" id="ID_XAML_CTXT"/>
    </CommandPlacement>

    <CommandPlacement guid="guidContextMenuSet" id="idGitHubContextMenuGroup" priority="0x1000">
      <Parent guid="GUID_HTML_EDITOR" id="ID_HTML_CTXT"/>
    </CommandPlacement>

    <CommandPlacement guid="guidContextMenuSet" id="idGitHubContextMenuGroup" priority="0x1000">
      <Parent guid="GUID_JSON_EDITOR" id="ID_JSON_CTXT"/>
    </CommandPlacement>

    <CommandPlacement guid="guidContextMenuSet" id="idGitHubContextMenuGroup" priority="0x1000">
      <Parent guid="guidSHLMainMenu" id="IDM_VS_CTXT_CODEWIN"/>
    </CommandPlacement>

    <!-- open and copy link to GitHub commands -->
    <CommandPlacement guid="guidContextMenuSet" id="openLinkCommand" priority="0x100">
      <Parent guid="guidContextMenuSet" id="idGitHubContextSubMenuGroup"/>
    </CommandPlacement>

    <CommandPlacement guid="guidContextMenuSet" id="copyLinkCommand" priority="0x101">
      <Parent guid="guidContextMenuSet" id="idGitHubContextSubMenuGroup"/>
    </CommandPlacement>

    <CommandPlacement guid="guidContextMenuSet" id="idCreateGistCommand" priority="0x102">
      <Parent guid="guidContextMenuSet" id="idGitHubContextSubMenuGroup"/>
    </CommandPlacement>

    <CommandPlacement guid="guidContextMenuSet" id="idBlameCommand" priority="0x103">
      <Parent guid="guidContextMenuSet" id="idGitHubContextSubMenuGroup"/>
    </CommandPlacement>

    <CommandPlacement guid="guidContextMenuSet" id="openFileInSolutionCommand" priority="0x1000">
      <Parent guid="guidContextMenuSet" id="idGitHubContextMenuGroup" />
    </CommandPlacement>

    <!-- Standard toolbar commands -->
    <CommandPlacement guid="guidGitHubToolbarCmdSet" id="backCommand" priority="0x100">
      <Parent guid="guidGitHubToolbarCmdSet" id="idGitHubToolbarMenuGroup"/>
    </CommandPlacement>

    <CommandPlacement guid="guidGitHubToolbarCmdSet" id="forwardCommand" priority="0x101">
      <Parent guid="guidGitHubToolbarCmdSet" id="idGitHubToolbarMenuGroup"/>
    </CommandPlacement>

    <CommandPlacement guid="guidGitHubToolbarCmdSet" id="refreshCommand" priority="0x110">
      <Parent guid="guidGitHubToolbarCmdSet" id="idGitHubToolbarMenuGroup1"/>
    </CommandPlacement>

    <!-- Feature commands (open pull requests, etc) -->
    <CommandPlacement guid="guidGitHubToolbarCmdSet" id="pullRequestCommand" priority="0x102">
      <Parent guid="guidGitHubToolbarCmdSet" id="idGitHubToolbarMenuGroup"/>
    </CommandPlacement>

    <CommandPlacement guid="guidGitHubToolbarCmdSet" id="githubCommand" priority="0x103">
      <Parent guid="guidGitHubToolbarCmdSet" id="idGitHubToolbarMenuGroup"/>
    </CommandPlacement>

    <CommandPlacement guid="guidGitHubToolbarCmdSet" id="helpCommand" priority="0x111">
      <Parent guid="guidGitHubToolbarCmdSet" id="idGitHubToolbarHelpMenuGroup"/>
    </CommandPlacement>

    <!-- Show GitHub pane command -->
    <CommandPlacement guid="guidGitHubCmdSet" id="showGitHubPaneCommand" priority="0x0100">
      <Parent guid="guidSHLMainMenu" id="IDG_VS_WNDO_OTRWNDWS1"/>
    </CommandPlacement>

    <!-- Add Connection (Team Explorer) command -->
    <CommandPlacement guid="guidGitHubCmdSet" id="addConnectionCommand" priority="0x0100">
      <Parent guid="guidGitHubCmdSet" id="idGitHubMenuGroup"/>
    </CommandPlacement>

  </CommandPlacements>

  <Symbols>
    <!-- This is the package guid. -->
    <GuidSymbol name="guidGitHubPkg" value="{c3d3dc68-c977-411f-b3e8-03b0dccf7dfc}" />

    <!-- This is the guid used to group the menu commands together -->
    <GuidSymbol name="guidGitHubCmdSet" value="{c4c91892-8881-4588-a5d9-b41e8f540f5a}">
      <IDSymbol name="GitHubMenu" value="0x1010"/>
      <IDSymbol name="idGitHubMenuGroup" value="0x1020"/>
      <IDSymbol name="addConnectionCommand" value="0x110"/>
      <IDSymbol name="showGitHubPaneCommand" value="0x200"/>
      <IDSymbol name="showCurrentPullRequestCommand" value="0x202"/>
      <IDSymbol name="syncSubmodulesCommand" value="0x0203" />
    </GuidSymbol>

    <!-- This is the Manage Connections menu -->
    <GuidSymbol name="guidManageConnections" value="{0A014553-A0AA-46DD-8D6B-B8E3178CA435}">
      <IDSymbol name="idManageConnections" value="0x1009"/>
    </GuidSymbol>

    <GuidSymbol name="guidImages" value="{27841f47-070a-46d6-90be-a5cbbfc724ac}" >
      <IDSymbol name="logo" value="1" />
      <IDSymbol name="arrow_left" value="2" />
      <IDSymbol name="arrow_right" value="3" />
      <IDSymbol name="refresh" value="4" />
      <IDSymbol name="pullrequest" value="5" />
      <IDSymbol name="link_external" value="6"/>
      <IDSymbol name="clippy" value="7"/>
      <IDSymbol name="logo_toolbar" value="8"/>
      <IDSymbol name="question" value="9"/>
    </GuidSymbol>

    <GuidSymbol name="guidGitHubToolbarCmdSet" value="{C5F1193E-F300-41B3-B4C4-5A703DD3C1C6}">
      <IDSymbol name="idGitHubToolbarMenuGroup" value="0x1110" />
      <IDSymbol name="idGitHubToolbarMenuGroup1" value="0x1111" />
      <IDSymbol name="idGitHubToolbarHelpMenuGroup" value="0x1112" />
      <IDSymbol name="idGitHubToolbar" value="0x1120" />
      <IDSymbol name="backCommand" value="0x300" />
      <IDSymbol name="forwardCommand" value="0x301" />
      <IDSymbol name="refreshCommand" value="0x302" />
      <IDSymbol name="pullRequestCommand" value="0x310" />
      <IDSymbol name="githubCommand" value="0x320" />
      <IDSymbol name="helpCommand" value="0x321" />
    </GuidSymbol>

    <GuidSymbol name="guidContextMenuSet" value="{31057D08-8C3C-4C5B-9F91-8682EA08EC27}">
      <IDSymbol name="idGitHubContextMenu" value="0x1000" />
      <IDSymbol name="idGitHubContextMenuGroup" value="0x1001" />
      <IDSymbol name="idGitHubContextSubMenuGroup" value="0x1002" />
      <IDSymbol name="openLinkCommand" value="0x100" />
      <IDSymbol name="copyLinkCommand" value="0x101"/>
      <IDSymbol name="openFileInSolutionCommand" value="0x0102" />
      <IDSymbol name="idCreateGistCommand" value="0x0400" />
      <IDSymbol name="idBlameCommand" value="0x0500" />
    </GuidSymbol>

    <GuidSymbol name="GUID_XAML_EDITOR" value="{4C87B692-1202-46AA-B64C-EF01FAEC53DA}">
      <IDSymbol name="ID_XAML_CTXT" value="259"/>
    </GuidSymbol>

    <GuidSymbol name="GUID_HTML_EDITOR" value="{78F03954-2FB8-4087-8CE7-59D71710B3BB}">
      <IDSymbol name="ID_HTML_CTXT" value="1"/>
    </GuidSymbol>

    <GuidSymbol name="GUID_JSON_EDITOR" value="{F718CA06-CF4F-4A0C-9106-E79E9EE5E7CD}">
      <IDSymbol name="ID_JSON_CTXT" value="3"/>
    </GuidSymbol>

  </Symbols>

</CommandTable><|MERGE_RESOLUTION|>--- conflicted
+++ resolved
@@ -233,13 +233,9 @@
         <CommandFlag>DynamicVisibility</CommandFlag>
         <CommandFlag>TextChanges</CommandFlag>
         <Strings>
-<<<<<<< HEAD
           <ButtonText>Go To Solution/PR File</ButtonText>
-=======
-          <ButtonText>Open File in Solution</ButtonText>
-          <CanonicalName>.GitHub.OpenFileInSolution</CanonicalName>
-          <LocCanonicalName>.GitHub.OpenFileInSolution</LocCanonicalName>
->>>>>>> d6e8c223
+          <CanonicalName>.GitHub.GoToSolutionOrPRFile</CanonicalName>
+          <LocCanonicalName>.GitHub.GoToSolutionOrPRFile</LocCanonicalName>
         </Strings>
       </Button>
 
