--- conflicted
+++ resolved
@@ -12,15 +12,10 @@
 using GitHub.Exports;
 using GitHub.Logging;
 using GitHub.Services;
-<<<<<<< HEAD
 using GitHub.Settings;
-using GitHub.ViewModels.GitHubPane;
-using GitHub.VisualStudio.Menus;
-using GitHub.VisualStudio.Settings;
-=======
 using GitHub.Services.Vssdk.Commands;
 using GitHub.ViewModels.GitHubPane;
->>>>>>> 5321090f
+using GitHub.VisualStudio.Settings;
 using GitHub.VisualStudio.UI;
 using Microsoft.VisualStudio;
 using Microsoft.VisualStudio.ComponentModelHost;
@@ -46,7 +41,6 @@
         {
             LogVersionInformation();
             await base.InitializeAsync(cancellationToken, progress);
-<<<<<<< HEAD
             
             var packageSettings = await GetServiceAsync(typeof(IPackageSettings)) as IPackageSettings;
             LogManager.EnableTraceLogging(packageSettings?.EnableTraceLogging ?? false);
@@ -60,9 +54,6 @@
                     }
                 };
             }
-
-=======
->>>>>>> 5321090f
             await GetServiceAsync(typeof(IUsageTracker));
 
             // Avoid delays when there is ongoing UI activity.
@@ -245,14 +236,6 @@
                     ApiClientConfiguration.AuthorizationNote,
                     ApiClientConfiguration.MachineFingerprint);
             }
-<<<<<<< HEAD
-            else if (serviceType == typeof(IMenuProvider))
-            {
-                var serviceProvider = await GetServiceAsync(typeof(IGitHubServiceProvider)) as IGitHubServiceProvider;
-                return new MenuProvider(serviceProvider);
-            }
-=======
->>>>>>> 5321090f
             else if (serviceType == typeof(IUsageService))
             {
                 var sp = await GetServiceAsync(typeof(IGitHubServiceProvider)) as IGitHubServiceProvider;
