--- conflicted
+++ resolved
@@ -172,17 +172,12 @@
             }
 
             string contract = AttributedModelServices.GetContractName(t);
-            if (tempParts.ContainsKey(contract))
-                RemoveService(t);
             Debug.Assert(!string.IsNullOrEmpty(contract), "Every type must have a contract name");
 
-<<<<<<< HEAD
-            var batch = new CompositionBatch();
-=======
             // we want to remove stale instances of a service, if they exist, regardless of who put them there
             RemoveService(t, null);
 
->>>>>>> d1dad3fc
+            var batch = new CompositionBatch();
             var part = batch.AddExportedValue(contract, instance);
             Debug.Assert(part != null, "Adding an exported value must return a non-null part");
             tempParts.Add(contract, new OwnedComposablePart { Owner = owner, Part = part });
