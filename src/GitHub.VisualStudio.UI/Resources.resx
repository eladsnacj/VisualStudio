﻿<?xml version="1.0" encoding="utf-8"?>
<root>
  <!-- 
    Microsoft ResX Schema 
    
    Version 2.0
    
    The primary goals of this format is to allow a simple XML format 
    that is mostly human readable. The generation and parsing of the 
    various data types are done through the TypeConverter classes 
    associated with the data types.
    
    Example:
    
    ... ado.net/XML headers & schema ...
    <resheader name="resmimetype">text/microsoft-resx</resheader>
    <resheader name="version">2.0</resheader>
    <resheader name="reader">System.Resources.ResXResourceReader, System.Windows.Forms, ...</resheader>
    <resheader name="writer">System.Resources.ResXResourceWriter, System.Windows.Forms, ...</resheader>
    <data name="Name1"><value>this is my long string</value><comment>this is a comment</comment></data>
    <data name="Color1" type="System.Drawing.Color, System.Drawing">Blue</data>
    <data name="Bitmap1" mimetype="application/x-microsoft.net.object.binary.base64">
        <value>[base64 mime encoded serialized .NET Framework object]</value>
    </data>
    <data name="Icon1" type="System.Drawing.Icon, System.Drawing" mimetype="application/x-microsoft.net.object.bytearray.base64">
        <value>[base64 mime encoded string representing a byte array form of the .NET Framework object]</value>
        <comment>This is a comment</comment>
    </data>
                
    There are any number of "resheader" rows that contain simple 
    name/value pairs.
    
    Each data row contains a name, and value. The row also contains a 
    type or mimetype. Type corresponds to a .NET class that support 
    text/value conversion through the TypeConverter architecture. 
    Classes that don't support this are serialized and stored with the 
    mimetype set.
    
    The mimetype is used for serialized objects, and tells the 
    ResXResourceReader how to depersist the object. This is currently not 
    extensible. For a given mimetype the value must be set accordingly:
    
    Note - application/x-microsoft.net.object.binary.base64 is the format 
    that the ResXResourceWriter will generate, however the reader can 
    read any of the formats listed below.
    
    mimetype: application/x-microsoft.net.object.binary.base64
    value   : The object must be serialized with 
            : System.Runtime.Serialization.Formatters.Binary.BinaryFormatter
            : and then encoded with base64 encoding.
    
    mimetype: application/x-microsoft.net.object.soap.base64
    value   : The object must be serialized with 
            : System.Runtime.Serialization.Formatters.Soap.SoapFormatter
            : and then encoded with base64 encoding.

    mimetype: application/x-microsoft.net.object.bytearray.base64
    value   : The object must be serialized into a byte array 
            : using a System.ComponentModel.TypeConverter
            : and then encoded with base64 encoding.
    -->
  <xsd:schema id="root" xmlns="" xmlns:xsd="http://www.w3.org/2001/XMLSchema" xmlns:msdata="urn:schemas-microsoft-com:xml-msdata">
    <xsd:import namespace="http://www.w3.org/XML/1998/namespace" />
    <xsd:element name="root" msdata:IsDataSet="true">
      <xsd:complexType>
        <xsd:choice maxOccurs="unbounded">
          <xsd:element name="metadata">
            <xsd:complexType>
              <xsd:sequence>
                <xsd:element name="value" type="xsd:string" minOccurs="0" />
              </xsd:sequence>
              <xsd:attribute name="name" use="required" type="xsd:string" />
              <xsd:attribute name="type" type="xsd:string" />
              <xsd:attribute name="mimetype" type="xsd:string" />
              <xsd:attribute ref="xml:space" />
            </xsd:complexType>
          </xsd:element>
          <xsd:element name="assembly">
            <xsd:complexType>
              <xsd:attribute name="alias" type="xsd:string" />
              <xsd:attribute name="name" type="xsd:string" />
            </xsd:complexType>
          </xsd:element>
          <xsd:element name="data">
            <xsd:complexType>
              <xsd:sequence>
                <xsd:element name="value" type="xsd:string" minOccurs="0" msdata:Ordinal="1" />
                <xsd:element name="comment" type="xsd:string" minOccurs="0" msdata:Ordinal="2" />
              </xsd:sequence>
              <xsd:attribute name="name" type="xsd:string" use="required" msdata:Ordinal="1" />
              <xsd:attribute name="type" type="xsd:string" msdata:Ordinal="3" />
              <xsd:attribute name="mimetype" type="xsd:string" msdata:Ordinal="4" />
              <xsd:attribute ref="xml:space" />
            </xsd:complexType>
          </xsd:element>
          <xsd:element name="resheader">
            <xsd:complexType>
              <xsd:sequence>
                <xsd:element name="value" type="xsd:string" minOccurs="0" msdata:Ordinal="1" />
              </xsd:sequence>
              <xsd:attribute name="name" type="xsd:string" use="required" />
            </xsd:complexType>
          </xsd:element>
        </xsd:choice>
      </xsd:complexType>
    </xsd:element>
  </xsd:schema>
  <resheader name="resmimetype">
    <value>text/microsoft-resx</value>
  </resheader>
  <resheader name="version">
    <value>2.0</value>
  </resheader>
  <resheader name="reader">
    <value>System.Resources.ResXResourceReader, System.Windows.Forms, Version=4.0.0.0, Culture=neutral, PublicKeyToken=b77a5c561934e089</value>
  </resheader>
  <resheader name="writer">
    <value>System.Resources.ResXResourceWriter, System.Windows.Forms, Version=4.0.0.0, Culture=neutral, PublicKeyToken=b77a5c561934e089</value>
  </resheader>
  <data name="authenticationFailedLabelContent" xml:space="preserve">
    <value>Invalid authentication code</value>
  </data>
  <data name="authenticationFailedLabelMessage" xml:space="preserve">
    <value>Try entering the code again or clicking the resend button to get a new authentication code.</value>
  </data>
  <data name="authenticationSentLabelContent" xml:space="preserve">
    <value>Authentication code sent!</value>
  </data>
  <data name="authenticationSentLabelMessage" xml:space="preserve">
    <value>If you do not receive the authentication code, contact support@github.com.</value>
  </data>
  <data name="browsePathButtonContent" xml:space="preserve">
    <value>Browse</value>
  </data>
  <data name="couldNotConnectToGitHubText" xml:space="preserve">
    <value>Could not connect to github.com</value>
  </data>
  <data name="couldNotConnectToTheServerText" xml:space="preserve">
    <value>Could not connect to the server.</value>
  </data>
  <data name="CreateLink" xml:space="preserve">
    <value>Create</value>
  </data>
  <data name="DescriptionOptional" xml:space="preserve">
    <value>Description (Optional)</value>
  </data>
  <data name="openInBrowser" xml:space="preserve">
    <value>Open in Browser</value>
  </data>
  <data name="CancelLink" xml:space="preserve">
    <value>Cancel</value>
  </data>
  <data name="gistCreatedMessage" xml:space="preserve">
    <value>Gist created</value>
  </data>
  <data name="gistCreationFailedMessage" xml:space="preserve">
    <value>Failed to create gist</value>
  </data>
  <data name="prUpdatedByText" xml:space="preserve">
    <value>by</value>
  </data>
  <data name="Options_PrivacyTitle" xml:space="preserve">
    <value>Privacy</value>
  </data>
  <data name="Options_MetricsLabel" xml:space="preserve">
    <value>Help us improve by sending anonymous usage data</value>
  </data>
  <data name="Error_FailedToCopyToClipboard" xml:space="preserve">
    <value>Could not copy to the clipboard. Please try again.</value>
  </data>
  <data name="LinkCopiedToClipboardMessage" xml:space="preserve">
    <value>Link copied to clipboard</value>
  </data>
  <data name="RepositoryPublishedMessage" xml:space="preserve">
    <value>Repository created successfully.</value>
  </data>
  <data name="makePrivateGist" xml:space="preserve">
    <value>Private Gist</value>
  </data>
  <data name="fileNameText" xml:space="preserve">
    <value>File Name</value>
  </data>
  <data name="NotLoggedInMessage" xml:space="preserve">
    <value>You are not signed in to {0}, so certain git operations may fail. [Sign in now]({1})</value>
  </data>
  <data name="WikiNavigationItemText" xml:space="preserve">
    <value>Wiki</value>
  </data>
  <data name="PulseNavigationItemText" xml:space="preserve">
    <value>Pulse</value>
  </data>
  <data name="PullRequestsNavigationItemText" xml:space="preserve">
    <value>Pull Requests</value>
  </data>
  <data name="pathText" xml:space="preserve">
    <value>Path</value>
  </data>
  <data name="IssuesNavigationItemText" xml:space="preserve">
    <value>Issues</value>
  </data>
  <data name="GraphsNavigationItemText" xml:space="preserve">
    <value>Graphs</value>
  </data>
  <data name="GitHubPublishSectionTitle" xml:space="preserve">
    <value>Publish to GitHub</value>
  </data>
  <data name="BlurbText" xml:space="preserve">
    <value>Powerful collaboration, code review, and code management for open source and private projects.</value>
  </data>
  <data name="GitHubInvitationSectionConnectLabel" xml:space="preserve">
    <value>Connect…</value>
  </data>
  <data name="CloneLink" xml:space="preserve">
    <value>Clone</value>
  </data>
  <data name="verifyText" xml:space="preserve">
    <value>Verify</value>
  </data>
  <data name="twoFactorAuthText" xml:space="preserve">
    <value>Two-factor authentication</value>
  </data>
  <data name="SignUpLink" xml:space="preserve">
    <value>Sign up</value>
  </data>
  <data name="SignOutLink" xml:space="preserve">
    <value>Sign out</value>
  </data>
  <data name="resendCodeButtonToolTip" xml:space="preserve">
    <value>Send the code to your registered SMS Device again</value>
  </data>
  <data name="resendCodeButtonContent" xml:space="preserve">
    <value>Resend</value>
  </data>
  <data name="RepoNameText" xml:space="preserve">
    <value>Repository Name</value>
  </data>
  <data name="RepoDoesNotHaveRemoteText" xml:space="preserve">
    <value>This repository does not have a remote. Fill out the form to publish it to GitHub.</value>
  </data>
  <data name="publishText" xml:space="preserve">
    <value>Publish</value>
  </data>
  <data name="orText" xml:space="preserve">
    <value>or</value>
  </data>
  <data name="openTwoFactorAuthAppText" xml:space="preserve">
    <value>Open the two-factor authentication app on your device to view your authentication code.</value>
  </data>
  <data name="noRepositoriesMessageText" xml:space="preserve">
    <value>No repositories</value>
  </data>
  <data name="nameText" xml:space="preserve">
    <value>Name</value>
  </data>
  <data name="makePrivateContent" xml:space="preserve">
    <value>Private Repository</value>
  </data>
  <data name="LoginFailedText" xml:space="preserve">
    <value>Sign in failed.</value>
  </data>
  <data name="localPathText" xml:space="preserve">
    <value>Local path</value>
  </data>
  <data name="licenseListText" xml:space="preserve">
    <value>License</value>
  </data>
  <data name="learnMoreLink" xml:space="preserve">
    <value>Learn more</value>
  </data>
  <data name="ignoreTemplateListText" xml:space="preserve">
    <value>Git ignore</value>
  </data>
  <data name="filterTextPromptText" xml:space="preserve">
    <value>Search repositories</value>
  </data>
  <data name="loadingFailedMessageContent" xml:space="preserve">
    <value>Some or all repositories may not have loaded. Close the dialog and try again.</value>
  </data>
  <data name="loadingFailedMessageMessage" xml:space="preserve">
    <value>An error occurred while loading repositories</value>
  </data>
  <data name="enterpriseUrlPromptText" xml:space="preserve">
    <value>GitHub Enterprise server address</value>
  </data>
  <data name="enterpriseConnectingFailedMessage" xml:space="preserve">
    <value>The host isn't available or is not a GitHub Enterprise server. Check the address and try again.</value>
  </data>
  <data name="UserNameOrEmailPromptText" xml:space="preserve">
    <value>Username or email</value>
  </data>
  <data name="PasswordPrompt" xml:space="preserve">
    <value>Password</value>
  </data>
  <data name="LoginFailedMessage" xml:space="preserve">
    <value>Check your username and password, then try again</value>
  </data>
  <data name="LoginLink" xml:space="preserve">
    <value>Sign in</value>
  </data>
  <data name="ForgotPasswordLink" xml:space="preserve">
    <value>(forgot your password?)</value>
  </data>
  <data name="dotComConnectionFailedMessageMessage" xml:space="preserve">
    <value>Please check your internet connection and try again.</value>
  </data>
  <data name="dontHaveGitHubEnterpriseText" xml:space="preserve">
    <value>Don’t have GitHub Enterprise? </value>
  </data>
  <data name="dontHaveAnAccountText" xml:space="preserve">
    <value>Don’t have an account? </value>
  </data>
  <data name="TitleRequired" xml:space="preserve">
    <value>Title (required)</value>
  </data>
  <data name="Description" xml:space="preserve">
    <value>Description</value>
  </data>
  <data name="NotAGitHubRepositoryMessage" xml:space="preserve">
    <value>Publish this repository to GitHub and get powerful collaboration, code review, and code management for open source and private projects.</value>
  </data>
  <data name="NotAGitHubRepository" xml:space="preserve">
    <value>This repository is not on GitHub</value>
  </data>
  <data name="NotAGitRepository" xml:space="preserve">
    <value>No repository</value>
  </data>
  <data name="NotAGitRepositoryMessage" xml:space="preserve">
    <value>We couldn't find a git repository here. Open a git project or click "File -&gt; Add to Source Control" in a project to get started.</value>
  </data>
  <data name="CreateAccountLink" xml:space="preserve">
    <value>Create an account</value>
  </data>
  <data name="filterBranchesText" xml:space="preserve">
    <value>Filter branches</value>
  </data>
  <data name="PublishToGitHubButton" xml:space="preserve">
    <value>Publish to GitHub</value>
  </data>
  <data name="GetStartedText" xml:space="preserve">
    <value>Get Started</value>
  </data>
  <data name="SignInLink" xml:space="preserve">
    <value>Sign in</value>
  </data>
  <data name="SignInCallToAction" xml:space="preserve">
    <value>Sign in...</value>
  </data>
  <data name="LocalBranchUpToDate" xml:space="preserve">
    <value>Local branch up to date</value>
  </data>
  <data name="ChangesCountFormat" xml:space="preserve">
    <value>Changes ({0})</value>
  </data>
  <data name="ViewChanges" xml:space="preserve">
    <value>View Changes</value>
  </data>
  <data name="CompareFileAsDefaultAction" xml:space="preserve">
    <value>Compare File as Default Action</value>
  </data>
  <data name="ViewFile" xml:space="preserve">
    <value>View File</value>
  </data>
  <data name="OpenFileAsDefaultAction" xml:space="preserve">
    <value>Open File as Default Action</value>
  </data>
  <data name="SwitchToListView" xml:space="preserve">
    <value>Switch to List View</value>
  </data>
  <data name="SwitchToTreeView" xml:space="preserve">
    <value>Switch to Tree View</value>
  </data>
  <data name="UpdatedFormat" xml:space="preserve">
    <value>updated {0}</value>
  </data>
  <data name="OpenPROnGitHubToolTip" xml:space="preserve">
    <value>View Pull Request on GitHub</value>
  </data>
  <data name="TeamExplorerWelcomeMessage" xml:space="preserve">
    <value>Welcome to GitHub for Visual Studio! Why not take a look at our [training](show-training) or [documentation](show-docs)?

[Don't show this again](dont-show-again)</value>
  </data>
  <data name="prUpdatedText" xml:space="preserve">
    <value>Updated</value>
  </data>
  <data name="Options_EditorCommentsLabel" xml:space="preserve">
    <value>Show PR comments on editor margin</value>
  </data>
  <data name="Options_ExperimentalTitle" xml:space="preserve">
    <value>Experimental features</value>
  </data>
  <data name="Options_ExperimentalNote" xml:space="preserve">
    <value>These features might change in a future version</value>
  </data>
  <data name="ViewChangesInSolution" xml:space="preserve">
    <value>View Changes in Solution</value>
  </data>
  <data name="OpenFileInSolution" xml:space="preserve">
    <value>Open File in Solution</value>
  </data>
  <data name="TokenPrompt" xml:space="preserve">
    <value>Token</value>
  </data>
<<<<<<< HEAD
  <data name="ContinueYourReview" xml:space="preserve">
    <value>Continue your review</value>
  </data>
  <data name="AddYourReview" xml:space="preserve">
    <value>Add your review</value>
  </data>
  <data name="Reviewers" xml:space="preserve">
    <value>Reviewers</value>
  </data>
  <data name="AddReviewComment" xml:space="preserve">
    <value>Add review comment</value>
  </data>
  <data name="AddSingleComment" xml:space="preserve">
    <value>Add a single comment</value>
=======
  <data name="Options_DebuggingTitle" xml:space="preserve">
    <value>Debugging</value>
  </data>
  <data name="Options_EnableTraceLoggingText" xml:space="preserve">
    <value>Enable Trace Logging</value>
>>>>>>> 9f431b53
  </data>
</root><|MERGE_RESOLUTION|>--- conflicted
+++ resolved
@@ -401,7 +401,6 @@
   <data name="TokenPrompt" xml:space="preserve">
     <value>Token</value>
   </data>
-<<<<<<< HEAD
   <data name="ContinueYourReview" xml:space="preserve">
     <value>Continue your review</value>
   </data>
@@ -416,12 +415,10 @@
   </data>
   <data name="AddSingleComment" xml:space="preserve">
     <value>Add a single comment</value>
-=======
   <data name="Options_DebuggingTitle" xml:space="preserve">
     <value>Debugging</value>
   </data>
   <data name="Options_EnableTraceLoggingText" xml:space="preserve">
     <value>Enable Trace Logging</value>
->>>>>>> 9f431b53
   </data>
 </root>